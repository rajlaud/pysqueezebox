"""
The following tests check the integration between pysqueezebox and a real
Logitech Media Server.

PLEASE TAKE NOTE: All of these tests are designed to run on a Squeezebox system
without unduly interfering with normal service. This means that they must not raise
the volume and must leave the player in the same state as they found it in.

PLEASE RESPECT THIS.
"""

import asyncio
from datetime import time as dt_time

import aiohttp
import pytest
from pysqueezebox import Player, Server, async_discover

BROWSE_LIMIT = 1

# pylint: disable=C0103
# All test coroutines will be treated as marked.
pytestmark = pytest.mark.asyncio

IP = "192.168.88.3"
REMOTE_STREAM = "https://stream.wbez.org/wbez128-tunein.mp3"


@pytest.fixture(name="lms", scope="module")
async def fixture_lms(request) -> Server:
    """Return a working Server object."""
    # Get the ip address and port from the command line
    ip = request.config.option.HOST if request.config.option.HOST else IP
    port = request.config.option.PORT
    https = request.config.option.HTTPS

    if ip is None:
        pytest.fail("No ip address specified. Use the --host option.")

    async with aiohttp.ClientSession() as session:
        server = Server(session, ip, port, https=https)
        # confirm server is working
        assert await server.async_status()
        yield server


@pytest.fixture(name="players", scope="module")
async def fixture_players(lms, request) -> list[Player]:
    """Return list of players."""
    players = await lms.async_get_players()
    prefer = request.config.option.PREFER
    exclude = request.config.option.EXCLUDE if request.config.option.EXCLUDE else []

    include_players = []
    if prefer:
        print(f"Preferring {prefer}")
        include_players.extend(
            [
                player
                for player in players
                if player.name in prefer or player.player_id in prefer
            ]
        )
        exclude.extend([player.name for player in include_players])

    print(f"Excluding {exclude}")
    include_players.extend(
        [
            player
            for player in players
            if player.name not in exclude and player.player_id not in exclude
        ]
    )
    return include_players


async def save_player_state(test_player) -> dict:
    """Save the state of a player to restore after testing."""
    state = {}
    await test_player.async_update()
    state["power"] = test_player.power
    state["mode"] = test_player.mode
    state["time"] = test_player.time
    state["playlist"] = test_player.playlist.copy() if test_player.playlist else None
    state["sync_group"] = test_player.sync_group
    state["alarms"] = test_player.alarms
    return state


async def restore_player_state(test_player, state) -> None:
    """Restore the state of a player after testing."""
    await test_player.async_pause()
    await test_player.async_clear_playlist()
    if state["playlist"]:
        await test_player.async_load_playlist(state["playlist"], "add")
    await test_player.async_set_power(state["power"])
    await test_player.async_time(state["time"])
    await test_player.async_unsync()
    for other_player in state["sync_group"]:
        await test_player.async_sync(other_player)
    if state["mode"] == "play":
        await test_player.async_play()
    if state["alarms"]:
        for alarm in state["alarms"]:
            await test_player.async_add_alarm(
                time=alarm["time"],
                enabled=alarm["enabled"],
                repeat=alarm["repeat"],
                url=alarm["url"],
                dow=alarm["dow"],
            )


@pytest.fixture(name="player", scope="module")
async def fixture_player(players) -> Player:
    """Return a working Player object."""
    if len(players) < 1:
        pytest.fail("No players found. You can use a virtual player like squeezelite.")
    test_player = players[0]
    assert isinstance(test_player, Player)
    state = await save_player_state(test_player)

    if test_player.alarms:
        for alarm in test_player.alarms:
            await test_player.async_delete_alarm(alarm["id"])

    assert state["playlist"]  # we can't test play, pause, etc. on an empty playlist

    print(f"Using {test_player.name} for tests")
    await test_player.async_unsync()
    yield test_player

    await restore_player_state(test_player, state)


@pytest.fixture(name="other_player", scope="module")
async def fixture_other_player(players) -> Player:
    """Return a second working Player object."""
    if len(players) < 2:
        pytest.fail(
            "No second player found. You can use a virtual player like squeezelite."
        )
    test_player = players[1]
    assert isinstance(test_player, Player)
    state = await save_player_state(test_player)

    yield test_player

    await restore_player_state(test_player, state)


@pytest.fixture(name="broken_player", scope="module")
async def broken_player_fixture(lms) -> Player:
    """Return a Player that does not work."""
    broken_player = Player(lms, "NOT A PLAYER ID", "Bogus player")
    assert not await broken_player.async_update()
    yield broken_player


@pytest.fixture(name="test_uris", scope="module")
async def fixture_test_uris(player) -> list[dict]:
    """Return the first three songs in the database to use in playlist tests."""
    test_songs = (
        await player.async_query("songs", "0", "4", "search:Beatles", "tags:u")
    )["titles_loop"]
    assert len(test_songs) == 4
    test_uris = [i["url"] for i in test_songs]
    return test_uris


@pytest.fixture(name="test_album", scope="module")
async def fixture_test_album(player) -> list[dict]:
    """Return the first album in the database with multiple coverart tracks to use in
    album art test."""
    test_albums = (await player.async_query("albums", "0", "10"))["albums_loop"]
    for album in test_albums:
        tracks = await player.async_query(
            "tracks", "0", "2", f"album_id:{album['id']}", "tags:ju"
        )
        if tracks["count"] > 1 and "coverart" in tracks["titles_loop"][0]:
            return [{"url": track["url"]} for track in tracks["titles_loop"]]

    pytest.fail("Couldn't find album with cover art and 2+ tracks")


async def test_discovery_integration() -> None:
    """Test discovery - requires actual discoverable server."""
    event = asyncio.Event()

    def _discovery_callback(server):
        global IP
        IP = server.host
        event.set()

    task = asyncio.create_task(async_discover(_discovery_callback))
    try:
        await asyncio.wait_for(event.wait(), 1)
    except asyncio.TimeoutError:
        pytest.fail("Synchronous discovery failed")
    task.cancel()
    await task


async def test_server_status(lms):
    """Test server.async_status() method."""
    print(await lms.async_status())
    assert lms.uuid is not None  # should be set by async_status()


async def test_get_players(lms):
    """Test server.async_get_players() method."""
    players = await lms.async_get_players()
    for player in players:
        assert isinstance(player, Player)
    await lms.async_status()
    assert len(players) == lms.status["player count"]


async def test_get_player(lms, player):
    """
    Tests server.async_get_player() method.

    Server referenced by 'lms'  must have at least one player active.
    """
    test_player_a = await lms.async_get_player(name=player.name)
    test_player_b = await lms.async_get_player(player_id=player.player_id)
    assert test_player_a.name == test_player_b.name
    assert test_player_a.player_id == test_player_b.player_id

    # test that we properly return None when there is no matching player
    test_player_none = await lms.async_get_player(name="NO SUCH PLAYER")
    assert test_player_none is None
    test_player_none = await lms.async_get_player(player_id="NO SUCH ID")
    assert test_player_none is None

    # check that we handle a name as player_id correctly
    test_player_c = await lms.async_get_player(player.name)
    assert player.player_id == test_player_c.player_id


async def test_browse(lms):
    """Test browsing the library."""
    categories = [
        ("playlists", "playlist_id"),
        ("artists", "artist_id"),
        ("genres", "genre_id"),
        ("albums", "album_id"),
<<<<<<< HEAD
=======
        ("favorites", "item_id"),
>>>>>>> 40ca2840
        ("titles", "title_id"),
    ]

    for category in categories:
        await lookup_helper(lms, category[0], category[1])

    # test lookup without limit
    await lookup_helper(lms, "artists", "artist_id")


async def lookup_helper(lms, category, id_type, limit=BROWSE_LIMIT):
    """Lookup a known item and make sure the name matches."""
    result = await lms.async_browse(category, limit)
    assert result["title"] is not None
    assert len(result["items"]) > 0
    browse_id = result["items"][0].get("id")
    title = result["items"][0].get("title")
    assert browse_id is not None
    assert title is not None
    result = await lms.async_browse(
        category[:-1], limit=BROWSE_LIMIT, browse_id=(id_type, browse_id)
    )
    assert result["title"] == title
<<<<<<< HEAD
    assert result["items"] is not None
    for item in result["items"]:
        assert item.get("id") is not None
        assert item.get("title") is not None
        assert item.get("artwork_track_id") is None or isinstance(
            item["artwork_track_id"], str
        )
=======
    # print(result)
>>>>>>> 40ca2840


def print_properties(player):
    """Print all properties of player."""
    for p in dir(Player):
        prop = getattr(Player, p)
        if isinstance(prop, property):
            print(f"{p}: {prop.fget(player)}")


async def test_add_tags(player, broken_player):
    """Tests adding a tag to async_update."""
    await player.async_query("playlist", "loadtracks", "track.titlesearch=blackbird")
    assert await player.async_update(add_tags="D")
    assert not player.remote  # needs a local track for addedTime to have a value
    assert player.current_track.get("addedTime")
    assert not await broken_player.async_update(add_tags="D")


async def test_player_properties(player, broken_player):
    """Tests each player property."""
    await player.async_update()
    print_properties(player)
    await player.async_load_url(REMOTE_STREAM)
    await player.async_update()
    assert player.remote
    print_properties(player)
    print_properties(broken_player)
    assert broken_player.power is None


async def test_async_query(player):
    """Tests Player.async_query()."""
    # test query with result
    result = await player.async_query("status")
    assert result["mode"] in ["play", "pause", "stop"]
    # test query with no result
    result = await player.async_command("pause", "1")
    assert result
    # test bad query
    result = await player.async_query("invalid")
    assert not result


async def test_player_power(player, broken_player):
    """Tests Player power controls."""
    assert await player.async_set_power(True)
    assert not await broken_player.async_set_power(True)
    await player.async_update()
    assert player.power
    assert await player.async_set_power(False)
    await player.async_update()
    assert not player.power
    assert await player.async_set_power(True)
    await player.async_update()
    assert player.power


async def test_player_muting(player, broken_player):
    """Test Player muting controls."""
    assert await player.async_update()
    muting = player.muting
    if player.volume == 0:
        assert await player.async_set_volume("+1")
    assert await player.async_set_muting(True)
    await player.async_update()
    assert player.muting
    assert await player.async_set_muting(True)
    await player.async_update()
    assert player.muting
    assert await player.async_set_muting(False)
    await player.async_update()
    assert not player.muting
    await player.async_set_muting(muting)
    assert not await broken_player.async_set_muting(True)


async def test_player_volume(player, broken_player):
    """Test Player volume controls."""
    assert await player.async_update()
    vol = player.volume
    assert 0 <= vol <= 100

    new_vol = vol + 5 if vol < 6 else vol - 5
    assert await player.async_set_volume(new_vol)
    await player.async_update()
    assert player.volume == new_vol
    assert await player.async_set_volume("+5")
    await player.async_update()
    assert player.volume == new_vol + 5
    assert await player.async_set_volume("-5")
    await player.async_update()
    assert player.volume == new_vol

    assert not await broken_player.async_set_volume(new_vol)


async def test_player_play_pause_stop(player, broken_player, test_uris):
    """Test play and pause controls."""
    # use a local track, as some remote streams do not support pause or seek
    assert await player.async_load_url(test_uris[0], cmd="load")

    assert await player.async_pause()
    assert not await broken_player.async_pause()
    await player.async_update()
    assert player.mode == "pause"

    assert await player.async_play()
    assert not await broken_player.async_play()
    await player.async_update()
    assert player.mode == "play"

    assert await player.async_play()
    await player.async_update()
    assert player.mode == "play"

    assert await player.async_pause()
    assert not await broken_player.async_pause()
    await player.async_update()
    assert player.mode == "pause"

    assert await player.async_time(5)

    assert await player.async_pause()
    await player.async_update()
    assert player.mode == "pause"

    assert await player.async_toggle_pause()
    assert not await broken_player.async_toggle_pause()
    await player.async_update()
    assert player.mode == "play"

    assert await player.async_stop()
    assert not await broken_player.async_stop()
    await player.async_update()
    assert player.mode == "stop"

    assert not await player.async_time(5)


async def test_player_load_url_and_index(player, broken_player, test_uris):
    """Test loading and unloading playlist."""
    assert await player.async_clear_playlist()
    assert not await broken_player.async_clear_playlist()
    await player.async_update()
    assert player.playlist is None

    assert await player.async_load_url(test_uris[0], "play")

    await player.async_update()
    assert len(player.playlist) == 1
    assert player.current_track["url"] == test_uris[0]
    assert await player.async_load_url(test_uris[1], "play")
    await player.async_update()
    assert len(player.playlist) == 1
    assert player.current_track["url"] == test_uris[1]

    assert await player.async_load_url(test_uris[0], "add")
    assert await player.async_load_url(test_uris[1], "add")
    assert not await broken_player.async_load_url(test_uris[0], "add")
    await player.async_update()
    assert len(player.playlist) == 3

    assert await player.async_stop()

    assert await player.async_index(0)
    await player.async_update()
    current_track = player.current_track
    assert await player.async_index("+1")
    await player.async_update()
    next_track = player.current_track
    assert current_track != next_track
    assert await player.async_index("-1")
    await player.async_update()
    assert current_track == player.current_track
    assert not await broken_player.async_index(0)

    assert await player.async_load_url(test_uris[2], "insert")
    assert not await broken_player.async_load_url(test_uris[2], "insert")
    await player.async_index("+1")
    await player.async_update()
    assert player.current_track["url"] == test_uris[2]

    assert await player.async_load_url(test_uris[3], "play_now")
    assert not await broken_player.async_load_url(test_uris[3], "play_now")
    assert player.current_track["url"] == test_uris[3]
    await player.async_index("+1")
    await player.async_update()
    assert player.current_track["url"] == test_uris[2]


async def test_player_playlist(player, broken_player, test_uris):
    """Test functions for loading a playlist."""
    test_playlist = [{"url": test_uris[0]}, {"url": test_uris[1]}]

    assert await player.async_clear_playlist()
    await player.async_update()
    assert player.playlist is None

    assert await player.async_load_playlist(test_playlist, "add")
    assert not await broken_player.async_load_playlist(test_playlist, "add")
    await player.async_update()
    assert test_playlist == player.playlist_urls

    assert await player.async_load_playlist(reversed(test_playlist), "play")
    assert not await broken_player.async_load_playlist(test_playlist, "play")
    await player.async_update()
    assert list(reversed(test_playlist)) == player.playlist_urls

    await player.async_index(0)
    assert await player.async_load_playlist(test_playlist, "insert")
    assert not await broken_player.async_load_playlist(test_playlist, "insert")
    await player.async_update()
    current_playlist = test_playlist[1:] + test_playlist + test_playlist[:1]
    assert current_playlist == player.playlist_urls

    assert not await player.async_load_playlist(None)


async def test_player_coverart(player, broken_player, test_album):
    """Test album cover art."""
    await player.async_clear_playlist()
    await player.async_load_playlist(test_album, "add")
    await player.async_update()
    assert len(player.playlist) > 1
    image_url = player.image_url
    assert player.image_url
    await player.async_index("+1")
    await player.async_update()
    assert player.image_url == image_url  # should be identical for every track

    assert "/music/unknown/cover.jpg" in broken_player.image_url


async def test_player_shuffle(player, broken_player):
    """Test setting shuffle mode."""
    await player.async_update()
    shuffle_mode = player.shuffle

    for mode in ["none", "song", "album"]:
        assert await player.async_set_shuffle(mode)
        assert not await broken_player.async_set_shuffle(mode)
        await player.async_update()
        assert mode == player.shuffle

    await player.async_set_shuffle(shuffle_mode)


async def test_player_repeat(player, broken_player):
    """Test setting player repeat mode."""
    await player.async_update()
    repeat_mode = player.repeat

    for mode in ["none", "song", "playlist"]:
        assert await player.async_set_repeat(mode)
        assert not await broken_player.async_set_repeat(mode)
        await player.async_update()
        assert mode == player.repeat

    await player.async_set_repeat(repeat_mode)


async def test_player_sync(player, other_player, broken_player):
    """Test sync functions."""

    async def unsync_test(test_player):
        await test_player.async_unsync()
        await test_player.async_update()
        assert not test_player.synced
        assert not test_player.sync_group
        assert not test_player.sync_master
        assert not test_player.sync_slaves

    await player.async_pause()
    await other_player.async_pause()
    await unsync_test(player)
    await unsync_test(other_player)

    await player.async_sync(other_player)
    await player.async_update()
    await other_player.async_update()
    assert other_player.player_id in player.sync_group
    assert player.player_id in other_player.sync_group

    assert not await broken_player.async_sync(player)
    assert not await broken_player.async_unsync()
    with pytest.raises(RuntimeError):
        assert await player.async_sync(None)


async def test_alarms(player):
    """Test alarms."""
    assert player.alarms is None

    time = dt_time(hour=12, minute=30, second=0)
    alarm_id = await player.async_add_alarm(time=time)
    await player.async_update()
    assert player.alarms is not None
    assert len(player.alarms) == 1
    assert player.alarms[0]["time"] == time
    assert player.alarms[0]["enabled"] is False
    assert player.alarms[0]["id"] == alarm_id

    await player.async_update_alarm(alarm_id, enabled=True)
    await player.async_update()
    assert player.alarms is not None
    assert len(player.alarms) == 1
    assert player.alarms[0]["enabled"] is True

    await player.async_delete_alarm(alarm_id)
    await player.async_update()
    assert player.alarms is None<|MERGE_RESOLUTION|>--- conflicted
+++ resolved
@@ -16,7 +16,7 @@
 import pytest
 from pysqueezebox import Player, Server, async_discover
 
-BROWSE_LIMIT = 1
+BROWSE_LIMIT = 50
 
 # pylint: disable=C0103
 # All test coroutines will be treated as marked.
@@ -245,10 +245,7 @@
         ("artists", "artist_id"),
         ("genres", "genre_id"),
         ("albums", "album_id"),
-<<<<<<< HEAD
-=======
         ("favorites", "item_id"),
->>>>>>> 40ca2840
         ("titles", "title_id"),
     ]
 
@@ -272,7 +269,6 @@
         category[:-1], limit=BROWSE_LIMIT, browse_id=(id_type, browse_id)
     )
     assert result["title"] == title
-<<<<<<< HEAD
     assert result["items"] is not None
     for item in result["items"]:
         assert item.get("id") is not None
@@ -280,9 +276,6 @@
         assert item.get("artwork_track_id") is None or isinstance(
             item["artwork_track_id"], str
         )
-=======
-    # print(result)
->>>>>>> 40ca2840
 
 
 def print_properties(player):
